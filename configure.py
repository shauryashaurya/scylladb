--- conflicted
+++ resolved
@@ -105,11 +105,8 @@
     'tests/shared_ptr_test',
     'tests/slab_test',
     'tests/fstream_test',
-<<<<<<< HEAD
     'tests/map_reduce_test',
-=======
     'tests/rpc',
->>>>>>> 7adf4f93
     ]
 
 apps = [
@@ -235,11 +232,8 @@
     'tests/shared_ptr_test': ['tests/shared_ptr_test.cc'] + core,
     'tests/slab_test': ['tests/slab_test.cc'] + core,
     'tests/fstream_test': ['tests/fstream_test.cc'] + core,
-<<<<<<< HEAD
     'tests/map_reduce_test': ['tests/map_reduce_test.cc'] + core,
-=======
     'tests/rpc': ['tests/rpc.cc'] + core + libnet,
->>>>>>> 7adf4f93
 }
 
 warnings = [
